--- conflicted
+++ resolved
@@ -241,14 +241,11 @@
         /// </summary>
         public static bool IsCollection(Type type)
         {
-<<<<<<< HEAD
-            return type.GetInterfaces().Any(x => x == typeof(ICollection) || 
-                (x.IsGenericType ? x.GetGenericTypeDefinition() == typeof(ICollection<>) : false));
-=======
-            return type.GetTypeInfo().IsGenericType && type.GetGenericTypeDefinition().Equals(typeof(ICollection<>)) ||
+            return 
+                type.GetTypeInfo().IsGenericType && 
+                type.GetGenericTypeDefinition().Equals(typeof(ICollection<>)) ||
                 type.GetInterfaces().Any(x => x == typeof(ICollection) ||
                 (x.GetTypeInfo().IsGenericType ? x.GetGenericTypeDefinition() == typeof(ICollection<>) : false));
->>>>>>> 81c4216f
         }
 
         /// <summary>
@@ -256,13 +253,11 @@
         /// </summary>
         public static bool IsDictionary(Type type)
         {
-<<<<<<< HEAD
-            return type.IsGenericType && type.GetGenericTypeDefinition() == typeof(IDictionary<,>);
-=======
-            return type.GetTypeInfo().IsGenericType && type.GetGenericTypeDefinition().Equals(typeof(IDictionary<,>)) ||
+            return 
+                type.GetTypeInfo().IsGenericType && 
+                type.GetGenericTypeDefinition().Equals(typeof(IDictionary<,>)) ||
                 type.GetInterfaces().Any(x => x == typeof(IDictionary) ||
                 (x.GetTypeInfo().IsGenericType ? x.GetGenericTypeDefinition().Equals(typeof(IDictionary<,>)) : false));
->>>>>>> 81c4216f
         }
 
         /// <summary>
