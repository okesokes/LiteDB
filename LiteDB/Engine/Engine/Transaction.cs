--- conflicted
+++ resolved
@@ -95,27 +95,20 @@
 
                 throw;
             }
-<<<<<<< HEAD
-            finally
-            {
-                // do auto-checkpoint if enabled and write transaction (default: 1000 pages)
-                if (_header.Pragmas.Checkpoint > 0 && 
-                    transaction.Mode == LockMode.Write &&
-                    _disk.LogLength > (_header.Pragmas.Checkpoint * PAGE_SIZE))
-                {
-                    _walIndex.Checkpoint(true, false);
-                }
-            }
-=======
         }
 
         private void CommitAndReleaseTransaction(TransactionService transaction)
         {
             transaction.Commit();
+
             _monitor.ReleaseTransaction(transaction);
-            if (_header.Pragmas.Checkpoint > 0 && _disk.GetLength(FileOrigin.Log) > (_header.Pragmas.Checkpoint * PAGE_SIZE))
-                _walIndex.TryCheckpoint();
->>>>>>> 81c4216f
+
+            if (_header.Pragmas.Checkpoint > 0 && 
+                transaction.Mode == LockMode.Write &&
+                _disk.LogLength > (_header.Pragmas.Checkpoint * PAGE_SIZE))
+            {
+                _walIndex.Checkpoint(true, false);
+            }
         }
     }
 }