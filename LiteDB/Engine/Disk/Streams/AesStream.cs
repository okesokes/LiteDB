﻿using System;
using System.IO;
using System.Linq;
using System.Security.Cryptography;
using System.Text;
using XTSSharp;
using static LiteDB.Constants;

namespace LiteDB.Engine
{
    /// <summary>
    /// Encrypted AES Stream
    /// </summary>
    public class AesStream : Stream
    {
        private readonly Stream _baseStream;

        private readonly Stream _aesStream;

        public Stream BaseStream => _baseStream;

        public AesStream(string password, Stream stream, bool initialize = false)
        {
            var isNew = stream.Length == 0 || initialize;
            var encryption = EncryptionType.AesXts;
            var salt = new byte[ENCRYPTION_SALT_SIZE];

            _baseStream = stream;
            _baseStream.Position = 0;

            try
            {
                if (isNew)
                {
                    // create new SALT
                    using (var rng = RandomNumberGenerator.Create())
                    {
                        rng.GetBytes(salt);
                    }

                    // store encryption type + salt
                    _baseStream.WriteByte((byte)encryption);
                    _baseStream.Write(salt, 0, ENCRYPTION_SALT_SIZE);

                    // fill all page with 0
                    var left = PAGE_SIZE - ENCRYPTION_SALT_SIZE - 1;

<<<<<<< HEAD
                    _baseStream.Write(new byte[left], 0, left);
=======
                using (pdb as IDisposable)
                {
                    _aes.Key = pdb.GetBytes(32);
                    _aes.IV = pdb.GetBytes(16);
                }

                _encryptor = _aes.CreateEncryptor();
                _decryptor = _aes.CreateDecryptor();

                _reader = _stream.CanRead ?
                    new CryptoStream(_stream, _decryptor, CryptoStreamMode.Read) :
                    null;

                _writer = _stream.CanWrite ?
                    new CryptoStream(_stream, _encryptor, CryptoStreamMode.Write) :
                    null;

                // set stream to password checking
                _stream.Position = 32;

                var checkBuffer = new byte[32];

                // fill checkBuffer with encrypted 1 to check when open
                if (isNew)
                {
                    checkBuffer.Fill(1, 0, checkBuffer.Length);

                    _writer.Write(checkBuffer, 0, checkBuffer.Length);

                    //ensure that the "hidden" page in encrypted files is created correctly
                    _stream.Position = PAGE_SIZE - 1;
                    _stream.WriteByte(0);
>>>>>>> 81c4216f
                }
                else
                {
                    // read EncryptionMode byte
                    encryption = (EncryptionType)_baseStream.ReadByte();

                    // read salt
                    _baseStream.Read(salt, 0, ENCRYPTION_SALT_SIZE);
                }

<<<<<<< HEAD
                // initialize encryption stream (xts/ecb)
                switch (encryption)
                {
                    case EncryptionType.None:
                        throw new LiteException(0, "File is not encrypted.");
                    case EncryptionType.AesEcb:
                        _aesStream = new AesEcbStream(password, _baseStream, salt);
                        break;
                    case EncryptionType.AesXts:
                        _aesStream = CreateXtsStream(password, _baseStream, salt);
                        break;
                    default:
                        throw new LiteException(0, "Unsupported encryption mode.");
                }
=======
                _stream.Position = PAGE_SIZE;
                _stream.FlushToDisk();

>>>>>>> 81c4216f
            }
            catch
            {
                _aesStream?.Dispose();
                _baseStream.Dispose();
                throw;
            }
        }

        #region Stream implementations

        public override bool CanRead => _aesStream.CanRead;

        public override bool CanSeek => _aesStream.CanSeek;

        public override bool CanWrite => _aesStream.CanWrite;

        public override long Length => _aesStream.Length - PAGE_SIZE;

        public override long Position 
        { 
            get => _aesStream.Position - PAGE_SIZE; 
            set => this.Seek(value, SeekOrigin.Begin); 
        }

        public override void Flush() => _aesStream.Flush();

        public override long Seek(long offset, SeekOrigin origin) => _aesStream.Seek(offset + PAGE_SIZE, origin);

        public override void SetLength(long value) => _aesStream.SetLength(value + PAGE_SIZE);

        public override int Read(byte[] buffer, int offset, int count) => _aesStream.Read(buffer, offset, count);

        public override void Write(byte[] buffer, int offset, int count) => _aesStream.Write(buffer, offset, count);

        #endregion

        /// <summary>
        /// Create a new instance of XtsStream using PAGE_SIZE sector size
        /// </summary>
        public static XtsSectorStream CreateXtsStream(string password, Stream baseStream, byte[] salt)
        {
            using (var pdb = new Rfc2898DeriveBytes(password, salt))
            {
                var xts = XtsAes128.Create(pdb.GetBytes(32));
                return new XtsSectorStream(baseStream, xts, PAGE_SIZE, 0);
            }
        }

        protected override void Dispose(bool disposing)
        {
            base.Dispose(disposing);
            _aesStream.Dispose();
            _baseStream.Dispose();
        }
    }
}<|MERGE_RESOLUTION|>--- conflicted
+++ resolved
@@ -45,42 +45,7 @@
                     // fill all page with 0
                     var left = PAGE_SIZE - ENCRYPTION_SALT_SIZE - 1;
 
-<<<<<<< HEAD
                     _baseStream.Write(new byte[left], 0, left);
-=======
-                using (pdb as IDisposable)
-                {
-                    _aes.Key = pdb.GetBytes(32);
-                    _aes.IV = pdb.GetBytes(16);
-                }
-
-                _encryptor = _aes.CreateEncryptor();
-                _decryptor = _aes.CreateDecryptor();
-
-                _reader = _stream.CanRead ?
-                    new CryptoStream(_stream, _decryptor, CryptoStreamMode.Read) :
-                    null;
-
-                _writer = _stream.CanWrite ?
-                    new CryptoStream(_stream, _encryptor, CryptoStreamMode.Write) :
-                    null;
-
-                // set stream to password checking
-                _stream.Position = 32;
-
-                var checkBuffer = new byte[32];
-
-                // fill checkBuffer with encrypted 1 to check when open
-                if (isNew)
-                {
-                    checkBuffer.Fill(1, 0, checkBuffer.Length);
-
-                    _writer.Write(checkBuffer, 0, checkBuffer.Length);
-
-                    //ensure that the "hidden" page in encrypted files is created correctly
-                    _stream.Position = PAGE_SIZE - 1;
-                    _stream.WriteByte(0);
->>>>>>> 81c4216f
                 }
                 else
                 {
@@ -91,7 +56,6 @@
                     _baseStream.Read(salt, 0, ENCRYPTION_SALT_SIZE);
                 }
 
-<<<<<<< HEAD
                 // initialize encryption stream (xts/ecb)
                 switch (encryption)
                 {
@@ -106,16 +70,12 @@
                     default:
                         throw new LiteException(0, "Unsupported encryption mode.");
                 }
-=======
-                _stream.Position = PAGE_SIZE;
-                _stream.FlushToDisk();
-
->>>>>>> 81c4216f
             }
             catch
             {
                 _aesStream?.Dispose();
                 _baseStream.Dispose();
+
                 throw;
             }
         }
